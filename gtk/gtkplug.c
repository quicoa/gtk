--- conflicted
+++ resolved
@@ -803,13 +803,9 @@
     GTK_WIDGET_CLASS (gtk_plug_parent_class)->size_allocate (widget, allocation);
   else
     {
-<<<<<<< HEAD
-      widget->allocation = *allocation;
-=======
       GtkBin *bin = GTK_BIN (widget);
 
       gtk_widget_set_allocation (widget, allocation);
->>>>>>> 67194ed7
 
       if (gtk_widget_get_realized (widget))
         gdk_window_move_resize (gtk_widget_get_window (widget),
