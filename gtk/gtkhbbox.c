--- conflicted
+++ resolved
@@ -30,20 +30,10 @@
 #include "gtkintl.h"
 #include "gtkalias.h"
 
-
-<<<<<<< HEAD
-static void gtk_hbutton_box_size_request  (GtkWidget      *widget,
-					   GtkRequisition *requisition);
-static void gtk_hbutton_box_size_allocate (GtkWidget      *widget,
-					   GtkAllocation  *allocation);
-
 static gint override_default_spacing = -1;
 static gint get_default_spacing (void);
 static void set_default_spacing (gint size);
 
-=======
-static gint default_spacing = 30;
->>>>>>> 09f41f50
 static gint default_layout_style = GTK_BUTTONBOX_EDGE;
 
 static gint
