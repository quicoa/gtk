/* GDK - The GIMP Drawing Kit
 * Copyright (C) 1995-1997 Peter Mattis, Spencer Kimball and Josh MacDonald
 *
 * This library is free software; you can redistribute it and/or
 * modify it under the terms of the GNU Lesser General Public
 * License as published by the Free Software Foundation; either
 * version 2 of the License, or (at your option) any later version.
 *
 * This library is distributed in the hope that it will be useful,
 * but WITHOUT ANY WARRANTY; without even the implied warranty of
 * MERCHANTABILITY or FITNESS FOR A PARTICULAR PURPOSE.  See the GNU
 * Lesser General Public License for more details.
 *
 * You should have received a copy of the GNU Lesser General Public
 * License along with this library. If not, see <http://www.gnu.org/licenses/>.
 */

/*
 * Modified by the GTK+ Team and others 1997-2000.  See the AUTHORS
 * file for a list of people on the GTK+ Team.  See the ChangeLog
 * files for a list of changes.  These files are distributed with
 * GTK+ at ftp://ftp.gtk.org/pub/gtk/. 
 */

#include "config.h"

#include "gdkversionmacros.h"

#include "gdkinternals.h"
#include "gdkintl.h"

#include "gdkresources.h"

#include "gdk-private.h"

#ifndef HAVE_XCONVERTCASE
#include "gdkkeysyms.h"
#endif

#include <string.h>
#include <stdlib.h>


/**
 * SECTION:general
 * @Short_description: Library initialization and miscellaneous functions
 * @Title: General
 *
 * This section describes the GDK initialization functions and miscellaneous
 * utility functions, as well as deprecation facilities.
 *
 * The GDK and GTK+ headers annotate deprecated APIs in a way that produces
 * compiler warnings if these deprecated APIs are used. The warnings
 * can be turned off by defining the macro %GDK_DISABLE_DEPRECATION_WARNINGS
 * before including the glib.h header.
 *
 * GDK and GTK+ also provide support for building applications against
 * defined subsets of deprecated or new APIs. Define the macro
 * %GDK_VERSION_MIN_REQUIRED to specify up to what version
 * you want to receive warnings about deprecated APIs. Define the
 * macro %GDK_VERSION_MAX_ALLOWED to specify the newest version
 * whose API you want to use.
 */

/**
 * GDK_WINDOWING_X11:
 *
 * The #GDK_WINDOWING_X11 macro is defined if the X11 backend
 * is supported.
 *
 * Use this macro to guard code that is specific to the X11 backend.
 */

/**
 * GDK_WINDOWING_WIN32:
 *
 * The #GDK_WINDOWING_WIN32 macro is defined if the Win32 backend
 * is supported.
 *
 * Use this macro to guard code that is specific to the Win32 backend.
 */

/**
 * GDK_WINDOWING_QUARTZ:
 *
 * The #GDK_WINDOWING_QUARTZ macro is defined if the Quartz backend
 * is supported.
 *
 * Use this macro to guard code that is specific to the Quartz backend.
 */

/**
 * GDK_WINDOWING_WAYLAND:
 *
 * The #GDK_WINDOWING_WAYLAND macro is defined if the Wayland backend
 * is supported.
 *
 * Use this macro to guard code that is specific to the Wayland backend.
 */

/**
 * GDK_DISABLE_DEPRECATION_WARNINGS:
 *
 * A macro that should be defined before including the gdk.h header.
 * If it is defined, no compiler warnings will be produced for uses
 * of deprecated GDK APIs.
 */

typedef struct _GdkPredicate  GdkPredicate;

struct _GdkPredicate
{
  GdkEventFunc func;
  gpointer data;
};

typedef struct _GdkThreadsDispatch GdkThreadsDispatch;

struct _GdkThreadsDispatch
{
  GSourceFunc func;
  gpointer data;
  GDestroyNotify destroy;
};


/* Private variable declarations
 */
static int gdk_initialized = 0;                     /* 1 if the library is initialized,
                                                     * 0 otherwise.
                                                     */

#ifdef G_ENABLE_DEBUG
static const GDebugKey gdk_debug_keys[] = {
  { "misc",            GDK_DEBUG_MISC },
  { "events",          GDK_DEBUG_EVENTS },
  { "dnd",             GDK_DEBUG_DND },
  { "input",           GDK_DEBUG_INPUT },
  { "eventloop",       GDK_DEBUG_EVENTLOOP },
  { "frames",          GDK_DEBUG_FRAMES },
  { "settings",        GDK_DEBUG_SETTINGS },
  { "opengl",          GDK_DEBUG_OPENGL },
  { "vulkan",          GDK_DEBUG_VULKAN },
  { "selection",       GDK_DEBUG_SELECTION },
  { "clipboard",       GDK_DEBUG_CLIPBOARD },
  { "nograbs",         GDK_DEBUG_NOGRABS },
  { "gl-disable",      GDK_DEBUG_GL_DISABLE },
  { "gl-software",     GDK_DEBUG_GL_SOFTWARE },
  { "gl-texture-rect", GDK_DEBUG_GL_TEXTURE_RECT },
  { "gl-legacy",       GDK_DEBUG_GL_LEGACY },
  { "gl-gles",         GDK_DEBUG_GL_GLES },
  { "vulkan-disable",  GDK_DEBUG_VULKAN_DISABLE },
  { "vulkan-validate", GDK_DEBUG_VULKAN_VALIDATE }
};
#endif


#ifdef G_HAS_CONSTRUCTORS
#ifdef G_DEFINE_CONSTRUCTOR_NEEDS_PRAGMA
#pragma G_DEFINE_CONSTRUCTOR_PRAGMA_ARGS(stash_desktop_startup_notification_id)
#endif
G_DEFINE_CONSTRUCTOR(stash_desktop_startup_notification_id)
#endif

static gchar *startup_notification_id = NULL;

static void
stash_desktop_startup_notification_id (void)
{
  const char *desktop_startup_id;

  desktop_startup_id = g_getenv ("DESKTOP_STARTUP_ID");
  if (desktop_startup_id && *desktop_startup_id != '\0')
    {
      if (!g_utf8_validate (desktop_startup_id, -1, NULL))
        g_warning ("DESKTOP_STARTUP_ID contains invalid UTF-8");
      else
        startup_notification_id = g_strdup (desktop_startup_id ? desktop_startup_id : "");
    }

  /* Clear the environment variable so it won't be inherited by
   * child processes and confuse things.
   */
  g_unsetenv ("DESKTOP_STARTUP_ID");
}

static gpointer
register_resources (gpointer dummy G_GNUC_UNUSED)
{
  _gdk_register_resource ();

  return NULL;
}

static void
gdk_ensure_resources (void)
{
  static GOnce register_resources_once = G_ONCE_INIT;

  g_once (&register_resources_once, register_resources, NULL);
}

void
gdk_pre_parse (void)
{
  gdk_initialized = TRUE;

  gdk_ensure_resources ();

#ifdef G_ENABLE_DEBUG
  {
    gchar *debug_string = getenv("GDK_DEBUG");
    if (debug_string != NULL)
      _gdk_debug_flags = g_parse_debug_string (debug_string,
                                              (GDebugKey *) gdk_debug_keys,
                                              G_N_ELEMENTS (gdk_debug_keys));
  }
#endif  /* G_ENABLE_DEBUG */

#ifndef G_HAS_CONSTRUCTORS
  stash_desktop_startup_notification_id ();
#endif
}

/*< private >
 * gdk_display_open_default:
 *
 * Opens the default display specified by command line arguments or
 * environment variables, sets it as the default display, and returns
 * it. gdk_parse_args() must have been called first. If the default
 * display has previously been set, simply returns that. An internal
 * function that should not be used by applications.
 *
 * Returns: (nullable) (transfer none): the default display, if it
 *   could be opened, otherwise %NULL.
 */
GdkDisplay *
gdk_display_open_default (void)
{
  GdkDisplay *display;

  g_return_val_if_fail (gdk_initialized, NULL);

  display = gdk_display_get_default ();
  if (display)
    return display;

  display = gdk_display_open (NULL);

  return display;
}

<<<<<<< HEAD
/*< private >
 *
 * gdk_get_startup_notification_id
 *
 * Returns the original value of the DESKTOP_STARTUP_ID environment
 * variable if it was defined and valid, or %NULL otherwise.
 *
 * Returns: (nullable) (transfer none): the original value of the
 *   DESKTOP_STARTUP_ID environment variable, or %NULL.
 */
const gchar *
gdk_get_startup_notification_id (void)
{
  return startup_notification_id;
=======
gboolean
gdk_running_in_sandbox (void)
{
  char *path;
  gboolean ret;

  path = g_build_filename (g_get_user_runtime_dir (), "flatpak-info", NULL);
  ret = g_file_test (path, G_FILE_TEST_EXISTS);
  g_free (path);

  return ret;
>>>>>>> 29fee2e8
}

/**
 * SECTION:threads
 * @Short_description: Functions for using GDK in multi-threaded programs
 * @Title: Threads
 *
 * For thread safety, GDK relies on the thread primitives in GLib,
 * and on the thread-safe GLib main loop.
 *
 * GLib is completely thread safe (all global data is automatically
 * locked), but individual data structure instances are not automatically
 * locked for performance reasons. So e.g. you must coordinate
 * accesses to the same #GHashTable from multiple threads.
 *
 * GTK+, however, is not thread safe. You should only use GTK+ and GDK
 * from the thread gtk_init() and gtk_main() were called on.
 * This is usually referred to as the “main thread”.
 *
 * Signals on GTK+ and GDK types, as well as non-signal callbacks, are
 * emitted in the main thread.
 *
 * You can schedule work in the main thread safely from other threads
 * by using g_main_context_invoke(), g_idle_add(), and g_timeout_add():
 *
 * |[<!-- language="C" -->
 * static void
 * worker_thread (void)
 * {
 *   ExpensiveData *expensive_data = do_expensive_computation ();
 *
 *   g_main_context_invoke (NULL, got_value, expensive_data);
 * }
 *
 * static gboolean
 * got_value (gpointer user_data)
 * {
 *   ExpensiveData *expensive_data = user_data;
 *
 *   my_app->expensive_data = expensive_data;
 *   gtk_button_set_sensitive (my_app->button, TRUE);
 *   gtk_button_set_label (my_app->button, expensive_data->result_label);
 *
 *   return G_SOURCE_REMOVE;
 * }
 * ]|
 *
 * For more information on this "worker thread" pattern, you should
 * also look at #GTask, which gives you high-level tools to perform
 * expensive tasks from worker threads, and will handle thread
 * management for you.
 */
<|MERGE_RESOLUTION|>--- conflicted
+++ resolved
@@ -250,7 +250,6 @@
   return display;
 }
 
-<<<<<<< HEAD
 /*< private >
  *
  * gdk_get_startup_notification_id
@@ -265,7 +264,8 @@
 gdk_get_startup_notification_id (void)
 {
   return startup_notification_id;
-=======
+}
+
 gboolean
 gdk_running_in_sandbox (void)
 {
@@ -277,7 +277,6 @@
   g_free (path);
 
   return ret;
->>>>>>> 29fee2e8
 }
 
 /**
